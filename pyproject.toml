--- conflicted
+++ resolved
@@ -1,10 +1,6 @@
 [project]
 name = "arcae"
-<<<<<<< HEAD
 version = "0.4.0-alpha.2"
-=======
-version = "0.3.2"
->>>>>>> 791903ac
 authors = [
     {name = "Simon Perkins", email = "simon.perkins@gmail.com"}
 ]
