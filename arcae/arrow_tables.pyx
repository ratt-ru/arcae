# distutils: language = c++
# cython: language_level = 3

from collections.abc import Iterable, MutableMapping
import cython
from cython.operator cimport dereference as deref
import json

from libcpp cimport bool
from libcpp.map cimport map
from libcpp.memory cimport dynamic_pointer_cast, shared_ptr
from libcpp.string cimport string
from libcpp.vector cimport vector

import pyarrow as pa
from pyarrow.includes.common cimport *
from pyarrow.includes.libarrow cimport *

from pyarrow.lib cimport (
    pyarrow_wrap_table,
    pyarrow_wrap_data_type,
    pyarrow_wrap_table,
    pyarrow_unwrap_data_type,
    DataType,
    BaseExtensionType,
    ExtensionType,
    ExtensionArray)

from pyarrow.lib import (tobytes, frombytes)

<<<<<<< HEAD
from arcae.arrow_tables cimport (CCasaTable,
                                 CConfiguration,
                                 CComplexType,
                                 CMSDescriptor,
                                 CComplexDoubleArray,
                                 CComplexFloatArray,
                                 CComplexDoubleType,
                                 CComplexFloatType,
                                 CServiceLocator,
                                 complex64,
                                 complex128,
                                 UINT_MAX)

def ms_descriptor(table: str, complete: bool = False) -> dict:
    return json.loads(frombytes(CMSDescriptor(tobytes(table), complete)))
=======
from arcae.casa_tables cimport (CCasaTable,
                                CConfiguration,
                                CComplexType,
                                CComplexDoubleArray,
                                CComplexFloatArray,
                                CComplexDoubleType,
                                CComplexFloatType,
                                CServiceLocator,
                                open_table,
                                complex64,
                                complex128,
                                UINT_MAX)
>>>>>>> 46c5b600


cdef class ComplexType(BaseExtensionType):
    cdef void init(self, const shared_ptr[CDataType]& type) except *:
        BaseExtensionType.init(self, type)

    def value_type(self):
        cdef:
            shared_ptr[CComplexType] complex_type
            shared_ptr[CDataType] value_type

        with nogil:
            complex_type = dynamic_pointer_cast[CComplexType, CDataType](self.sp_type)

            if not <bint>complex_type:
                raise ValueError("Unable to downcast CDataType to CComplexType")

            value_type = deref(complex_type).value_type()

        return pyarrow_wrap_data_type(value_type)

cdef class ComplexDoubleArray(ExtensionArray):
    pass

cdef class ComplexDoubleType(ComplexType):
    def __init__(self):
        ComplexType.init(self, complex128())

    def __arrow_ext_class__(self):
        return ComplexDoubleArray

cdef class ComplexFloatType(ComplexType):
    def __init__(self):
        ComplexType.init(self, complex64())

    def __arrow_ext_class__(self):
        return ComplexFloatArray


cdef class ComplexFloatArray(ExtensionArray):
    pass

# Create a Cython extension type around the CCasaTable C++ instance
cdef class Table:
    cdef shared_ptr[CCasaTable] c_table

    def __init__(self, filename):
        cdef string cfilename = tobytes(filename)

        with nogil:
            self.c_table = GetResultValue(open_table(cfilename))

    def to_arrow(self, unsigned int startrow=0, unsigned int nrow=UINT_MAX, columns: list[str] | str = None):
        cdef:
            shared_ptr[CTable] ctable
            vector[string] cpp_columns

        if isinstance(columns, str):
            columns = [columns]

        if columns:
            cpp_columns = [tobytes(c) for c in columns]

        with nogil:
            ctable = GetResultValue(deref(self.c_table).to_arrow(startrow, nrow, cpp_columns))

        return pyarrow_wrap_table(ctable)

    def nrow(self):
        return GetResultValue(self.c_table.get().nrow())

    def ncolumns(self):
        return GetResultValue(self.c_table.get().ncolumns())

    def close(self):
        return GetResultValue(self.c_table.get().close())

    def columns(self):
        return [frombytes(s) for s in GetResultValue(self.c_table.get().columns())]

    def partition(self, columns, sort_columns=None):
        cdef vector[shared_ptr[CCasaTable]] vector_result

        if isinstance(sort_columns, str):
            sort_columns = [sort_columns]

        if isinstance(columns, str):
            columns = [columns]

        if (not isinstance(columns, Iterable) or
            not all(isinstance(s, str) for s in columns)):
                raise TypeError(f"type(columns) {columns} must be a str "
                                f"or a list of str")

        cpp_columns: vector[string] = [tobytes(c) for c in columns]
        cpp_sort_columns: vector[string] = [] if sort_columns is None else [tobytes(c) for c in sort_columns]
        result = []

        with nogil:
            vector_result = GetResultValue(self.c_table.get().partition(cpp_columns, cpp_sort_columns))

        for v in vector_result:
            table: Table = Table.__new__(Table)
            table.c_table = v
            result.append(table)

        return result


class Configuration(MutableMapping):
    def __getitem__(self, key: str):
        c_key: string = tobytes(key)

        with nogil:
            config: cython.pointer(CConfiguration) = &CServiceLocator.configuration()
            result: CResult[string] = config.Get(c_key)

        if result.ok():
            return frombytes(GetResultValue(result))

        raise KeyError(key)

    def __setitem__(self, key: str, item: str):
        c_key: string = tobytes(key)
        c_item: string = tobytes(item)

        with nogil:
            config: cython.pointer(CConfiguration) = &CServiceLocator.configuration()
            config.Set(c_key, c_item)

    def __delitem__(self, key: str):
        c_key: string = tobytes(key)

        with nogil:
            config: cython.pointer(CConfiguration) = &CServiceLocator.configuration()
            result: CResult[bool] = config.Delete(c_key)

        if not result.ok():
            raise KeyError(key)

    def __iter__(self):
        with nogil:
            config: cython.pointer(CConfiguration) = &CServiceLocator.configuration()
            keys: vector[string] = config.GetKeys()

        return iter([frombytes(k) for k in keys])

    def __len__(self):
        with nogil:
            config: cython.pointer(CConfiguration) = &CServiceLocator.configuration()

        return config.Size()<|MERGE_RESOLUTION|>--- conflicted
+++ resolved
@@ -28,7 +28,6 @@
 
 from pyarrow.lib import (tobytes, frombytes)
 
-<<<<<<< HEAD
 from arcae.arrow_tables cimport (CCasaTable,
                                  CConfiguration,
                                  CComplexType,
@@ -38,26 +37,13 @@
                                  CComplexDoubleType,
                                  CComplexFloatType,
                                  CServiceLocator,
+                                 open_table,
                                  complex64,
                                  complex128,
                                  UINT_MAX)
 
 def ms_descriptor(table: str, complete: bool = False) -> dict:
     return json.loads(frombytes(CMSDescriptor(tobytes(table), complete)))
-=======
-from arcae.casa_tables cimport (CCasaTable,
-                                CConfiguration,
-                                CComplexType,
-                                CComplexDoubleArray,
-                                CComplexFloatArray,
-                                CComplexDoubleType,
-                                CComplexFloatType,
-                                CServiceLocator,
-                                open_table,
-                                complex64,
-                                complex128,
-                                UINT_MAX)
->>>>>>> 46c5b600
 
 
 cdef class ComplexType(BaseExtensionType):
