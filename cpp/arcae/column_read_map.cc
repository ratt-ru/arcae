--- conflicted
+++ resolved
@@ -295,14 +295,9 @@
     return ShapeProvider{column, selection, nullptr, std::size_t(column_desc.ndim()) + 1};
   }
 
-<<<<<<< HEAD
   ARROW_ASSIGN_OR_RAISE(auto var_data, VariableShapeData::Make(column, selection, result_props));
-  return ShapeProvider{std::cref(column), std::cref(selection), std::move(var_data)};
-=======
-  ARROW_ASSIGN_OR_RAISE(auto var_data, VariableShapeData::Make(column, selection));
   auto ndim = var_data->nDim() + 1;
   return ShapeProvider{column, selection, std::move(var_data), ndim};
->>>>>>> 2fe498d7
 }
 
 // Returns the dimension size of this column
